name: Conda Deployment 

on:
  release:
    types: [created, edited]
<<<<<<< HEAD

  push:
    branches:
      - conda-testing

  # Make manual/github.com triggers available 
  workflow_dispatch:
    
  
jobs:

=======

  workflow_dispatch:

  push:
    branches:
      - conda-testing

jobs:
>>>>>>> d9899e6a
  conda_build_test_deploy:
    name: Conda Build (${{ matrix.os }})
    runs-on: ${{ matrix.os }}
    
    strategy:
      fail-fast: false
      matrix:
        os: ["ubuntu-latest", "macos-latest", "windows-latest"]
        python-version: ["3.7", "3.8"]
    steps:
      - uses: actions/checkout@v2

      - name: Cache conda
        uses: actions/cache@v1
        env:
        # Increase this value to reset cache if etc/example-environment.yml has not changed
          CACHE_NUMBER: 0
        with:
          path: |
            ~/conda_pkgs_dir

            
          key: ${{ matrix.os }}-conda-${{ env.CACHE_NUMBER }}-${{ hashFiles('.github/workflows/resources/conda_build_environment.yml') }}

      - name: Miniconda 
        uses: conda-incubator/setup-miniconda@v2
        with:
            miniconda-version: "latest"
            environment-file: .github/workflows/resources/conda_build_environment.yml
            activate-environment: conda-build
            python-version: ${{ matrix.python-version }}
            use-only-tar-bz2: true # IMPORTANT: This needs to be set for caching to work properly!

      - name: Conda Upload
        shell: bash -l {0}
        run: |
            conda config --set anaconda_upload yes
            anaconda login --hostname github-actions-${{ matrix.os  }}-$RANDOM --username ${{ secrets.ANACONDA_USERNAME }} --password ${{ secrets.ANACONDA_PASSWORD }}
            conda-build --channel conda-forge --user geo-down-under conda
            anaconda logout<|MERGE_RESOLUTION|>--- conflicted
+++ resolved
@@ -3,19 +3,6 @@
 on:
   release:
     types: [created, edited]
-<<<<<<< HEAD
-
-  push:
-    branches:
-      - conda-testing
-
-  # Make manual/github.com triggers available 
-  workflow_dispatch:
-    
-  
-jobs:
-
-=======
 
   workflow_dispatch:
 
@@ -24,7 +11,6 @@
       - conda-testing
 
 jobs:
->>>>>>> d9899e6a
   conda_build_test_deploy:
     name: Conda Build (${{ matrix.os }})
     runs-on: ${{ matrix.os }}
