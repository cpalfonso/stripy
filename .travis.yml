language: python

# define global environment variables
env:
  global:
    -DEPLOY_DOCS=false
    -DEPLOY_PYPI=false

matrix:
  include:
    - os: linux
      dist: trusty
      python: 3.5
      env:
        - DEPLOY_DOCS=true
        - DEPLOY_PYPI=true
    - os: linux
      dist: bionic
      python: 3.7
    - os: osx
      osx_image: xcode10.2
      language: generic

before_install:
  - if [ "$TRAVIS_OS_NAME" = "osx" ]; then brew update ; fi
  - if [ "$TRAVIS_OS_NAME" = "osx" ]; then brew install python3 ; fi

install:
<<<<<<< HEAD
  - python3 -m pip install Cython numpy scipy pytest git+https://github.com/lmoresi/pdoc.git
  - python3 -m pip install -e .
=======
  - pip3 install numpy scipy pytest git+https://github.com/kernc/pdoc.git@latex_math
  - pip3 install -e .
>>>>>>> 84fa1648

script:
  # run pytest
  - pytest tests/
  # generate the docs
  - mkdir docs
  - cd docs
  - pdoc --html -o . --force stripy
  - mv stripy/*.html .
  - rm -rf stripy/
  - cd ../

deploy:
  provider: pages
  skip_cleanup: true
  github_token: $GITHUB_TOKEN  # Set in the settings page of your repository, as a secure variable
  keep_history: true
  on:
    branch: master
    condition: '$DEPLOY_DOCS == "true"'
  verbose: true
  local_dir: docs/<|MERGE_RESOLUTION|>--- conflicted
+++ resolved
@@ -1,4 +1,9 @@
+dist: bionic
 language: python
+python:
+  - "3.5"
+  - "3.6"
+  - "3.7"
 
 # define global environment variables
 env:
@@ -26,13 +31,8 @@
   - if [ "$TRAVIS_OS_NAME" = "osx" ]; then brew install python3 ; fi
 
 install:
-<<<<<<< HEAD
-  - python3 -m pip install Cython numpy scipy pytest git+https://github.com/lmoresi/pdoc.git
-  - python3 -m pip install -e .
-=======
   - pip3 install numpy scipy pytest git+https://github.com/kernc/pdoc.git@latex_math
   - pip3 install -e .
->>>>>>> 84fa1648
 
 script:
   # run pytest
