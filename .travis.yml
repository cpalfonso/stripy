--- conflicted
+++ resolved
@@ -8,11 +8,7 @@
 
 matrix:
   include:
-<<<<<<< HEAD
-    - os:   linux
-=======
     - os: linux
->>>>>>> a10b3d12
       dist: trusty
       python: 3.5
       env:
@@ -27,20 +23,12 @@
 
 before_install:
   - if [ $TRAVIS_OS_NAME = osx   ]; then brew update ; fi
-<<<<<<< HEAD
   - if [ $TRAVIS_OS_NAME = osx   ]; then brew install python3 || true ; fi
-=======
-  - if [ $TRAVIS_OS_NAME = osx   ]; then brew install python3 ; fi
->>>>>>> a10b3d12
   - if [ $TRAVIS_OS_NAME = linux ]; then sudo apt-get update -q ; fi
   - if [ $TRAVIS_OS_NAME = linux ]; then sudo apt-get install -y gfortran ; fi
 
 install:
-<<<<<<< HEAD
   - pip3 install numpy scipy jupyter pytest pdoc3
-=======
-  - pip3 install numpy scipy jupyter pytest git+https://github.com/kernc/pdoc.git@latex_math
->>>>>>> a10b3d12
   - pip3 install -e .
 
 script:
@@ -49,15 +37,9 @@
   # generate the release
   - python3 setup.py sdist
   # generate the docs
-<<<<<<< HEAD
   - mkdir -p docs
   - cd docs
   - pdoc --config latex_math=True --html -o . --force stripy
-=======
-  - mkdir docs
-  - cd docs
-  - pdoc --html -o . --force stripy
->>>>>>> a10b3d12
   - mv stripy/*.html .
   - rm -rf stripy/
   - cd ../
@@ -78,4 +60,4 @@
   #   on:
   #     tags: true
   #     condition: '$DEPLOY_PYPI == true'
-  #   skip_cleanup: true+  #   skip_cleanup: true
