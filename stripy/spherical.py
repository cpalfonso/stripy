--- conflicted
+++ resolved
@@ -111,25 +111,16 @@
      differ between setting permute=True and permute=False,
      however, the node ordering will remain identical.
     """
-<<<<<<< HEAD
-
-    def __init__(self, lons=None, lats=None, refinement_levels=0, tree=False):
-=======
-    def __init__(self, lons, lats, refinement_levels=0, permute=True):
->>>>>>> 3bf10592
+    def __init__(self, lons, lats, refinement_levels=0, permute=True, tree=False):
 
         # lons, lats = self._check_integrity(lons, lats)
         self.permute = permute
-
-        self.tree = tree
 
         self._update_triangulation(lons, lats)
 
         for r in range(0,refinement_levels):
             lons, lats = self.uniformly_refine_triangulation(faces=False, trisect=False)
             self._update_triangulation(lons,lats)
-
-
 
         return
 
@@ -195,6 +186,8 @@
         if ierr != 0:
             raise ValueError('ierr={} in trmesh\n{}'.format(ierr, _ier_codes[ierr]))
 
+        self.lons = lons
+        self.lats = lats
         self.npoints = npoints
         self._lons = lons
         self._lats = lats
@@ -222,11 +215,6 @@
 
         if self.tree:
             self._build_cKDtree()
-
-        return
-
-    # Define properties on each attribute to return correct ordering
-    # when called
 
     @property
     def lons(self):
@@ -447,11 +435,11 @@
     #         derivatives of f w.r.t. latitude
     #
     #     """
-    #     cos_lons = np.cos(self._lons)
-    #     sin_lons = np.sin(self._lons)
-    #
-    #     cos_lats = np.cos(self._lats)
-    #     sin_lats = np.sin(self._lats)
+    #     cos_lons = np.cos(self.lons)
+    #     sin_lons = np.sin(self.lons)
+    #
+    #     cos_lats = np.cos(self.lats)
+    #     sin_lats = np.sin(self.lats)
     #
     #     dxdlons = -sin_lons*sin_lats
     #     dxdlats =  cos_lons*cos_lats
@@ -550,6 +538,8 @@
 
 
 
+
+
     def interpolate(self, lons, lats, zdata, order=1):
         """
         Base class to handle nearest neighbour, linear, and cubic interpolation.
@@ -577,31 +567,22 @@
          zi : float / array of floats, shape (l,)
             interpolates value(s) at (lons, lats)
         """
-<<<<<<< HEAD
 
         import warnings
 
         shape = lons.shape
 
         lons, lats = self._check_integrity(lons, lats)
-=======
-        # lons, lats = self._check_integrity(lons, lats)
->>>>>>> 3bf10592
 
         if order not in [0,1,3]:
             raise ValueError("order must be 0, 1, or 3")
         if zdata.size != self.npoints:
             raise ValueError("data must be of size {}".format(self.npoints))
 
-<<<<<<< HEAD
+        zdata = self._shuffle_field(zdata)
+
         zi, zierr, ierr = _stripack.interp_n(order, lats, lons,\
-                                      self.x, self.y, self.z, zdata,\
-=======
-        zdata = self._shuffle_field(zdata)
-
-        zi, ierr = _stripack.interp_n(order, lats, lons,\
                                       self._x, self._y, self._z, zdata,\
->>>>>>> 3bf10592
                                       self.lst, self.lptr, self.lend)
 
         if ierr != 0:
@@ -632,6 +613,33 @@
         """
         return self.interpolate(lons, lats, data, order=3)
 
+
+    def nearest_neighbour(self, lon, lat):
+        """
+        Get the index of the nearest vertex to a given point (lon,lat)
+        and return the squared distance between (lon,lat) and
+        its nearest neighbour.
+
+        Notes
+        -----
+         Faster searches can be obtained using a KDTree.
+         Store all x,y and z coordinates in a (c)KDTree, then query
+         a set of points to find their nearest neighbours.
+
+         The KDTree will fail if the Euclidian distance to some node is
+         shorter than the great circle distance to the near neighbour
+         on the surface. scipy's KDTree will also return the Euclidian
+         distance whereas this routine returns the great circle distance.
+        """
+
+        # translate to unit sphere
+        xi, yi, zi = _stripack.trans(lat, lon)
+
+        # i is the node at which we start the search
+        # the closest x coordinate is a good place
+        i = ((self.x - xi)**2).argmin() + 1
+        idx, d = _stripack.nearnd((xi,yi,zi), self.x, self.y, self.z, self.lst, self.lptr, self.lend, i)
+        return idx - 1, d
 
     def nearest_vertex(self, lons, lats):
         """
@@ -729,7 +737,7 @@
 
         Notes:
         ------
-
+        
         That the ordering
         of the vertices may differ from that stored in the self.simplices
         array but will still be a loop around the simplex.
@@ -1011,6 +1019,8 @@
 
 
 
+
+
     def _add_spherical_midpoints(self):
 
         midlon_array, midlat_array = self.segment_midpoints()
@@ -1283,30 +1293,4 @@
 
     dlon[valid] = dlon[valid] / corr[valid]
 
-<<<<<<< HEAD
-    return dlon , dlat
-
-def great_circle_points(start, finish, segments):
-    """
-    Return a set of points along a great circle between the given points.
-    start(lon, lat), finish(lon,lat) in radians.
-    Fails if start and end are on a diameter
-    """
-
-    xyz = np.array(lonlat2xyz(np.array((start[0], finish[0])), np.array((start[1], finish[1]))))
-
-    w = (np.linspace(1.0,0.0,segments))
-    vectors_xyz = np.empty((segments,3))
-
-    vectors_xyz[:,0] = xyz.T[0,0] * w[:] + xyz.T[1,0] * (1.0-w[:])
-    vectors_xyz[:,1] = xyz.T[0,1] * w[:] + xyz.T[1,1] * (1.0-w[:])
-    vectors_xyz[:,2] = xyz.T[0,2] * w[:] + xyz.T[1,2] * (1.0-w[:])
-
-    vectors_xyz[:,:] /= np.sqrt((vectors_xyz[:,:]**2).sum(axis=1)).reshape(-1,1)
-
-    lons, lats = xyz2lonlat(vectors_xyz[:,0], vectors_xyz[:,1],vectors_xyz[:,2])
-
-    return lons, lats
-=======
-    return dlon, dlat
->>>>>>> 3bf10592
+    return dlon, dlat