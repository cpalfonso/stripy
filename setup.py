# To install locally: python setup.py build && python setup.py install
# (If there are problems with installation of the documentation, the
#  egg file may be out of sync and will need to be manually deleted 
#  - see error message for details of the corrupted zip file. )
#
# To push a version through to pip.
#  - Make sure it installs correctly locally as above
#  - Update the version information in this file
#  - python setup.py sdist upload -r pypitest  # for the test version
#  - python setup.py sdist upload -r pypi      # for the real version
# With twine:
#  - python setup.py sdist
#  - twine upload dist/*
#
# (see http://peterdowns.com/posts/first-time-with-pypi.html)


from setuptools import dist, setup, find_packages
dist.Distribution().fetch_build_eggs(['numpy>=1.16.0'])
from numpy.distutils.core import setup, Extension

# try: 
#     from distutils.command import bdist_conda
# except ImportError:
#     pass

from os import path
import io
import os
import subprocess
import platform 

link_args = []
 
if "Windows" in platform.system():
    link_args = ["-static"]

if "Darwin"  in platform.system():
    link_args = ["-L/Library/Developer/CommandLineTools/SDKs/MacOSX.sdk/usr/lib"]

# in development set version to none and ...
<<<<<<< HEAD
PYPI_VERSION = "2.1.0"  # Note: don't add any dashes if you want to use conda, use b1 not .b1 
=======
PYPI_VERSION = "2.1.0b1"  # Note: don't add any dashes if you want to use conda, use b1 not .b1 
>>>>>>> dea92b84

# Return the git revision as a string (from numpy)

def git_version():
    
    def _minimal_ext_cmd(cmd):
        # construct minimal environment
        env = {}
        for k in ['SYSTEMROOT', 'PATH']:
            v = os.environ.get(k)
            if v is not None:
                env[k] = v
        # LANGUAGE is used on win32
        env['LANGUAGE'] = 'C'
        env['LANG'] = 'C'
        env['LC_ALL'] = 'C'
        out = subprocess.Popen(cmd, stdout = subprocess.PIPE, env=env).communicate()[0]
        return out

    try:
        out = _minimal_ext_cmd(['git', 'rev-parse', '--short', 'HEAD'])
        GIT_REVISION = out.strip().decode('ascii')
    except OSError:
        GIT_REVISION = "Unknown"

    return GIT_REVISION


if PYPI_VERSION is None:
    PYPI_VERSION = git_version()


this_directory = path.abspath(path.dirname(__file__))
with io.open(path.join(this_directory, 'README.md'), encoding='utf-8') as f:
    long_description = f.read()

# What works on github does not work elsewhere
long_description = long_description.replace('(stripy/Notebooks','(https://github.com/underworldcode/stripy/blob/master/stripy/Notebooks')

# print(long_description)

# interface for Renka's algorithm 772 fortran code
ext1 = Extension(name    = 'stripy._stripack',
                 sources = ['src/stripack.pyf','src/stripack.f90'],
                 extra_link_args=link_args)
ext2 = Extension(name    = 'stripy._tripack',
                 sources = ['src/tripack.pyf', 'src/tripack.f90'],
                 extra_link_args=link_args)
ext3 = Extension(name    = 'stripy._srfpack',
                 sources = ['src/srfpack.pyf', 'src/srfpack.f'],
                 extra_link_args=link_args)
ext4 = Extension(name    = 'stripy._ssrfpack',
                 sources = ['src/ssrfpack.pyf', 'src/ssrfpack.f'],
                 extra_link_args=link_args)
ext5 = Extension(name    = 'stripy._fortran',
                 sources = ['src/stripyf.pyf', 'src/stripyf.f90'],
                 extra_link_args=link_args)


if __name__ == "__main__":
    setup(name = 'stripy',
          author            = "Louis Moresi",
          author_email      = "louis.moresi@anu.edu.au",
          url               = "https://github.com/underworldcode/stripy",
          version           =  PYPI_VERSION,
          description       = "Python interface to TRIPACK and STRIPACK fortran code for triangulation/interpolation in Cartesian coordinates and on a sphere",
          long_description  = long_description,
          long_description_content_type='text/markdown',
          ext_modules       = [ext1, ext2, ext3, ext4, ext5],
          install_requires  = ['numpy>=1.16.0', 'scipy>=1.0.0'],
          packages          = ['stripy'],
          package_data      = {'stripy': ['Notebooks/*ipynb', # Worked Examples is not currently used
                                          'Notebooks/CartesianTriangulations/*ipynb',
                                          'Notebooks/SphericalTriangulations/*ipynb',
                                          'Notebooks/Data/*'] },
          include_package_data = True,
          classifiers       = ['Programming Language :: Python :: 2.7',
                               'Programming Language :: Python :: 3.3',
                               'Programming Language :: Python :: 3.4',
                               'Programming Language :: Python :: 3.5',
                               'Programming Language :: Python :: 3.6',
<<<<<<< HEAD
                               'Programming Language :: Python :: 3.7'
                               'Programming Language :: Python :: 3.8'
=======
                               'Programming Language :: Python :: 3.7',
                               'Programming Language :: Python :: 3.8',
>>>>>>> dea92b84
                               'Programming Language :: Python :: 3.9'
                               ]
          )<|MERGE_RESOLUTION|>--- conflicted
+++ resolved
@@ -39,11 +39,7 @@
     link_args = ["-L/Library/Developer/CommandLineTools/SDKs/MacOSX.sdk/usr/lib"]
 
 # in development set version to none and ...
-<<<<<<< HEAD
 PYPI_VERSION = "2.1.0"  # Note: don't add any dashes if you want to use conda, use b1 not .b1 
-=======
-PYPI_VERSION = "2.1.0b1"  # Note: don't add any dashes if you want to use conda, use b1 not .b1 
->>>>>>> dea92b84
 
 # Return the git revision as a string (from numpy)
 
@@ -125,13 +121,8 @@
                                'Programming Language :: Python :: 3.4',
                                'Programming Language :: Python :: 3.5',
                                'Programming Language :: Python :: 3.6',
-<<<<<<< HEAD
-                               'Programming Language :: Python :: 3.7'
-                               'Programming Language :: Python :: 3.8'
-=======
                                'Programming Language :: Python :: 3.7',
                                'Programming Language :: Python :: 3.8',
->>>>>>> dea92b84
                                'Programming Language :: Python :: 3.9'
                                ]
           )