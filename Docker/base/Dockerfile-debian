FROM debian:stable-20200803-slim
MAINTAINER https://github.com/underworldcode/stripy
ENV IMAGENAME=underworldcode/py3-lavavu-notebook-bundle
ENV PROJ_NAME=py3-lavavu-notebook-bundle

RUN apt-get update -qq && \
    DEBIAN_FRONTEND=noninteractive apt-get install -yq --no-install-recommends \
        bash-completion \
        build-essential \
        gfortran \
        git \
        python3-dev \
        python3-pip \
        python3-tk \
        python3-h5py \
        python3-lxml \
        python3-gdal \
        libxml2-dev \
        xorg-dev \
        ssh \
        libfreetype6-dev \
        libpng-dev \
        libxft-dev \
        xvfb \
        freeglut3-dev \
        libgl1-mesa-dri \
        libgl1-mesa-glx \
        rsync \
        vim \
        less \
        xauth \
        swig \
        gdb-minimal \
        cython \
        cmake \
        gdal-bin \
        libgeos++ \
        libgeos-dev \
        libgdal-dev \
        libproj-dev \
        libproj-dev \
        proj-bin \
        curl \
        zip \
        pandoc \
        wget && \
    apt-get clean && rm -rf /var/lib/apt/lists/*


RUN alias python=python3
# Upgrade and install python packages

RUN python3 -m pip install --no-cache-dir setuptools wheel && \
    python3 -m pip install --upgrade --no-cache-dir Cython numpy scipy matplotlib && \
    python3 -m pip install --no-cache-dir \
    packaging \
    appdirs \
    gdal \
    pyvirtualdisplay \
    jupyter \
    jupyterlab \
    pyproj \
    pyepsg \
    cartopy \
    obspy \
    seaborn \
    pandas \
    xarray \
    h5netcdf \
    stripy \
    litho1pt0 \
    lavavu && \
    USE_SETUPCFG=0 \
    HDF5_INCDIR=/usr/include/hdf5/serial \
    HDF5_LIBDIR=/usr/lib/x86_64-linux-gnu/hdf5/serial \
    python3 -m pip install --no-cache-dir git+https://github.com/Unidata/netcdf4-python

# previously lavavu==1.2.52
<<<<<<< HEAD

RUN python3 -m pip  install shapely --no-binary shapely --upgrade --no-cache-dir --force-reinstall

=======
>>>>>>> 41299287

# Jovyan user / group

ENV NB_USER jovyan
ENV NB_UID 1000
ENV HOME /home/${NB_USER}

RUN adduser --disabled-password \
    --gecos "Default user" \
    --uid ${NB_UID} \
    ${NB_USER} || true  # dont worry about the error ... keep building

RUN addgroup jovyan  || true
RUN usermod -a -G jovyan jovyan || true


# LavaVu stuff
# script for xvfb-run.  all docker commands will effectively run under this via the entrypoint
RUN printf "#\041/bin/sh \n rm -f /tmp/.X99-lock && xvfb-run -s '-screen 0 1600x1200x16' \$@" >> /usr/local/bin/xvfbrun.sh && \
chmod +x /usr/local/bin/xvfbrun.sh


# Add Tini
EXPOSE 8888
ENV TINI_VERSION v0.18.0
ADD https://github.com/krallin/tini/releases/download/${TINI_VERSION}/tini /usr/local/bin/tini
RUN chmod +x /usr/local/bin/tini
ENTRYPOINT ["/usr/local/bin/tini", "--"]

WORKDIR /home/jovyan<|MERGE_RESOLUTION|>--- conflicted
+++ resolved
@@ -76,12 +76,10 @@
     python3 -m pip install --no-cache-dir git+https://github.com/Unidata/netcdf4-python
 
 # previously lavavu==1.2.52
-<<<<<<< HEAD
+
 
 RUN python3 -m pip  install shapely --no-binary shapely --upgrade --no-cache-dir --force-reinstall
 
-=======
->>>>>>> 41299287
 
 # Jovyan user / group
 
